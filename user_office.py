#! /usr/bin/env python3

import sys
import requests


class UserOffice:
    """
    UserOffice Client

    ...

    Attributes
    ----------
    None

    Methods
    -------
    login(email, password):
        Sign in to UserOffice and set the access token for this instance.

    get_proposal(id):
        Get a proposal by id.
    """

    def __init__(self, base_url: str):
        self.access_token = ""
        self.base_url = base_url + "/graphql"

    def login(self, email: str, password: str) -> None:
        """
        Sign in to UserOffice and set the access token for this instance.

        Parameters
        ----------
        email : str
            User email address
        password : str
            User password

        Returns
        -------
        None
        """

        query = """
            mutation UserMutations {
                login(email: "%s", password: "%s") {
<<<<<<< HEAD
                    token
=======
                    token,
                    rejection {
                      reason,
                      context,
                      exception
                    }
>>>>>>> be37467d
                }
            }
        """ % (
            email,
            password,
        )
        res = requests.post(self.base_url, json={"query": query})
        if res.status_code != 200:
            sys.exit(res.text)

        access_token = res.json()["data"]["login"]["token"]
        self.access_token = access_token

    def get_proposal(self, id: int) -> dict:
        """
        Get a proposal by id.

        Parameters
        ----------
        id : int
            The proposal id

        Returns
        -------
        dict
            The proposal with requested id
        """

        headers = {"Authorization": "Bearer " + self.access_token}
        query = """
            query Proposals {
                proposal(primaryKey: %d) {
                    primaryKey,
                    proposalId,
                    proposer {
                        firstname,
                        lastname,
                        organisation,
                        position
                    },
                    instrument {
                        id,
                        name,
                        shortCode,
                        description
                    }
                }
            }
        """ % (
            id
        )
        res = requests.post(self.base_url, json={"query": query}, headers=headers)

        if res.status_code != 200:
            sys.exit(res.text)

        return res.json()["data"]["proposal"]<|MERGE_RESOLUTION|>--- conflicted
+++ resolved
@@ -46,16 +46,12 @@
         query = """
             mutation UserMutations {
                 login(email: "%s", password: "%s") {
-<<<<<<< HEAD
-                    token
-=======
                     token,
                     rejection {
                       reason,
                       context,
                       exception
                     }
->>>>>>> be37467d
                 }
             }
         """ % (
