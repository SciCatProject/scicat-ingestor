# SHA1:12be7e8f03b4a9d10aef9113021d5b2636818446
#
# This file is autogenerated by pip-compile-multi
# To update, run:
#
#    pip-compile-multi
#
-r base.txt
-r ci.txt
-r mypy.txt
-r static.txt
-r test.txt
annotated-types==0.7.0
    # via pydantic
build==1.2.2.post1
    # via pip-tools
click==8.1.8
    # via
    #   pip-compile-multi
    #   pip-tools
<<<<<<< HEAD
colorama==0.4.6
    # via
    #   copier
    #   tox
confluent-kafka==2.8.2
    # via -r base.in
=======
>>>>>>> df87af5c
copier==9.6.0
    # via -r dev.in
dunamai==1.23.1
    # via copier
funcy==2.0
    # via copier
jinja2==3.1.6
    # via
    #   copier
    #   jinja2-ansible-filters
jinja2-ansible-filters==1.3.2
    # via copier
<<<<<<< HEAD
kafka-python==2.0.6
    # via -r base.in
markdown-it-py==3.0.0
    # via rich
=======
>>>>>>> df87af5c
markupsafe==3.0.2
    # via jinja2
pathspec==0.12.1
    # via copier
pip-compile-multi==2.8.0
    # via -r dev.in
pip-tools==7.4.1
    # via pip-compile-multi
plumbum==1.9.0
    # via copier
prompt-toolkit==3.0.50
    # via questionary
pydantic==2.10.6
    # via copier
pydantic-core==2.27.2
    # via pydantic
pyproject-hooks==1.2.0
    # via
    #   build
    #   pip-tools
<<<<<<< HEAD
pytest==8.3.5
    # via -r basetest.in
pyyaml==6.0.2
    # via
    #   copier
    #   jinja2-ansible-filters
    #   pre-commit
=======
>>>>>>> df87af5c
questionary==2.1.0
    # via copier
toposort==1.10
    # via pip-compile-multi
<<<<<<< HEAD
tox==4.24.2
    # via -r ci.in
typing-extensions==4.12.2
    # via
    #   mypy
    #   pydantic
    #   pydantic-core
urllib3==2.3.0
    # via requests
virtualenv==20.29.1
    # via
    #   pre-commit
    #   tox
=======
>>>>>>> df87af5c
wcwidth==0.2.13
    # via prompt-toolkit
wheel==0.45.1
    # via pip-tools

# The following packages are considered to be unsafe in a requirements file:
# pip
# setuptools<|MERGE_RESOLUTION|>--- conflicted
+++ resolved
@@ -18,15 +18,6 @@
     # via
     #   pip-compile-multi
     #   pip-tools
-<<<<<<< HEAD
-colorama==0.4.6
-    # via
-    #   copier
-    #   tox
-confluent-kafka==2.8.2
-    # via -r base.in
-=======
->>>>>>> df87af5c
 copier==9.6.0
     # via -r dev.in
 dunamai==1.23.1
@@ -39,13 +30,6 @@
     #   jinja2-ansible-filters
 jinja2-ansible-filters==1.3.2
     # via copier
-<<<<<<< HEAD
-kafka-python==2.0.6
-    # via -r base.in
-markdown-it-py==3.0.0
-    # via rich
-=======
->>>>>>> df87af5c
 markupsafe==3.0.2
     # via jinja2
 pathspec==0.12.1
@@ -66,36 +50,10 @@
     # via
     #   build
     #   pip-tools
-<<<<<<< HEAD
-pytest==8.3.5
-    # via -r basetest.in
-pyyaml==6.0.2
-    # via
-    #   copier
-    #   jinja2-ansible-filters
-    #   pre-commit
-=======
->>>>>>> df87af5c
 questionary==2.1.0
     # via copier
 toposort==1.10
     # via pip-compile-multi
-<<<<<<< HEAD
-tox==4.24.2
-    # via -r ci.in
-typing-extensions==4.12.2
-    # via
-    #   mypy
-    #   pydantic
-    #   pydantic-core
-urllib3==2.3.0
-    # via requests
-virtualenv==20.29.1
-    # via
-    #   pre-commit
-    #   tox
-=======
->>>>>>> df87af5c
 wcwidth==0.2.13
     # via prompt-toolkit
 wheel==0.45.1
