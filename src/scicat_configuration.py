# SPDX-License-Identifier: BSD-3-Clause
# Copyright (c) 2024 ScicatProject contributors (https://github.com/ScicatProject)
import argparse
from collections.abc import Mapping
from dataclasses import asdict, dataclass, field, is_dataclass
from functools import partial
from inspect import get_annotations
from pathlib import Path
from types import MappingProxyType
from typing import Any, TypeVar, get_origin
from urllib.parse import urljoin


def _load_config(config_file: Path) -> dict:
    """Load configuration from the configuration file path."""
    import json

    if config_file.is_file():
        return json.loads(config_file.read_text())
    else:
        raise FileNotFoundError(f"Configuration file not found: {config_file}")


def _insert_item(d: dict, key: str, value: Any) -> None:
    """Insert a key-value pair into a dictionary.

    If ``key`` is a nested key, the function creates the nested dictionary.

    Example:
    >>> d = {}
    >>> _insert_item(d, "a.b.c", 1)
    >>> d
    {'a': {'b': {'c': 1}}}
    """
    key_parts = key.split(".")
    for key_part in key_parts[:-1]:
        d = d.setdefault(key_part, {})
    d[key_parts[-1]] = value


def _parse_nested_input_args(input_args: argparse.Namespace) -> dict:
    nested_args = {}
    for key, value in vars(input_args).items():
        _insert_item(nested_args, key, value)
    return nested_args


_SHORTENED_ARG_NAMES = MappingProxyType(
    {
        "config-file": "c",
    }
)


def _wrap_arg_names(name: str, *prefixes: str) -> tuple[str, ...]:
    long_name = (".".join((*prefixes, name)) if prefixes else name).replace("_", "-")
    long_arg_name = "--" + long_name
    return (
        (long_arg_name,)
        if (short_arg_name := _SHORTENED_ARG_NAMES.get(long_name)) is None
        else ("-" + short_arg_name, long_arg_name)
    )


def build_arg_parser(
    config_dataclass: type, mandatory_args: tuple[str, ...] = ()
) -> argparse.ArgumentParser:
    """Build an argument parser from a dataclass.

    **Note**: It can't parse the annotations from parent class.
    """
    parser = argparse.ArgumentParser(argument_default=argparse.SUPPRESS)

    def _add_arguments(dataclass_tp: type, prefixes: tuple[str, ...] = ()) -> None:
        # Add argument group if prefixes are provided
        if len(prefixes) > 0:
            group_name = " ".join(
                prefix.replace("_", " ").capitalize() for prefix in prefixes
            )
            group = parser.add_argument_group(group_name)
        else:
            group = parser

        all_types = get_annotations(dataclass_tp)
        # Add arguments for atomic types
        atomic_types = {
            name: tp for name, tp in all_types.items() if not is_dataclass(tp)
        }

        for name, tp in atomic_types.items():
            arg_names = _wrap_arg_names(name, *prefixes)
            required = any(arg_name in mandatory_args for arg_name in arg_names)
            arg_adder = partial(group.add_argument, *arg_names, required=required)
            if tp is bool:
                arg_adder(action="store_true")
            elif tp in (int, float, str):
                arg_adder(type=tp)
            elif (
                tp is list
                or tp is tuple
                or (orig := get_origin(tp)) is list
                or orig is tuple
            ):
                arg_adder(nargs="+")
            elif tp is dict:
                ...  # dict type is not supported from the command line
            elif tp == str | None:
                arg_adder(type=str)
            else:
                raise ValueError(
                    f"Unsupported type for argument parsing: {tp} in {dataclass_tp}"
                )

        # Recursively add arguments for nested dataclasses
        # It is done separately to use argument groups
        sub_dataclasses = {
            name: tp
            for name, tp in all_types.items()
            if is_dataclass(tp) and isinstance(tp, type)
        }

        for name, tp in sub_dataclasses.items():
            _add_arguments(tp, (*prefixes, name))

    _add_arguments(config_dataclass)
    return parser


def _recursive_deepcopy(obj: Any) -> dict:
    """Recursively deep copy a dictionary."""
    if not isinstance(obj, dict | MappingProxyType):
        return obj

    copied = dict(obj)
    for key, value in copied.items():
        if isinstance(value, Mapping | MappingProxyType):
            copied[key] = _recursive_deepcopy(value)

    return copied


@dataclass(kw_only=True)
class LoggingOptions:
    """
    LoggingOptions dataclass to store the configuration options.

    Most of options don't have default values because they are expected
    to be set by the user either in the configuration file or through
    command line arguments.
    """

    verbose: bool = False
    file_log: bool = False
    file_log_base_name: str = "scicat_ingestor_log"
    file_log_timestamp: bool = False
    logging_level: str = "INFO"
    log_message_prefix: str = "SFI"
    system_log: bool = False
    system_log_facility: str | None = "mail"
    graylog: bool = False
    graylog_host: str = ""
    graylog_port: str = ""
    graylog_facility: str = "scicat.ingestor"


@dataclass(kw_only=True)
class KafkaOptions:
    """
    KafkaOptions dataclass to store the configuration options.

    Default values are provided as they are not
    expected to be set by command line arguments.
    """

    topics: str = "KAFKA_TOPIC_1,KAFKA_TOPIC_2"
    """List of Kafka topics. Multiple topics can be separated by commas."""
    group_id: str = "GROUP_ID"
    """Kafka consumer group ID."""
    bootstrap_servers: str = "localhost:9093"
    """List of Kafka bootstrap servers. Multiple servers can be separated by commas."""
    sasl_mechanism: str = "SCRAM-SHA-256"
    """Kafka SASL mechanism."""
    sasl_username: str = "USERNAME"
    """Kafka SASL username."""
    sasl_password: str = "PASSWORD"
    """Kafka SASL password."""
    ssl_ca_location: str = "FULL_PATH_TO_CERTIFICATE_FILE"
    """Kafka SSL CA location."""
    individual_message_commit: bool = True
    """Commit for each topic individually."""
    enable_auto_commit: bool = True
    """Enable Kafka auto commit."""
    auto_offset_reset: str = "earliest"
    """Kafka auto offset reset."""


@dataclass(kw_only=True)
class FileHandlingOptions:
    compute_file_stats: bool = True
    compute_file_hash: bool = True
    file_hash_algorithm: str = "blake2b"
    save_file_hash: bool = True
    hash_file_extension: str = "b2b"
    ingestor_files_directory: str = "../ingestor"
    message_to_file: bool = True
    message_file_extension: str = "message.json"


@dataclass(kw_only=True)
class IngestionOptions:
    dry_run: bool = False
    offline_ingestor_executable: str = "background_ingestor"
    schemas_directory: str = "schemas"
    check_if_dataset_exists_by_pid: bool = True
    check_if_dataset_exists_by_metadata: bool = True
    check_if_dataset_exists_by_metadata_key: str = "job_id"
    file_handling: FileHandlingOptions = field(default_factory=FileHandlingOptions)


def default_access_groups() -> list[str]:
    return ["ACCESS_GROUP_1"]


@dataclass(kw_only=True)
class DatasetOptions:
    allow_dataset_pid: bool = True
    generate_dataset_pid: bool = False
    dataset_pid_prefix: str = "20.500.12269"
    default_instrument_id: str = "ID_OF_FALLBACK_INSTRUMENT"
    default_proposal_id: str = "DEFAULT_PROPOSAL_ID"
    default_owner_group: str = "DEFAULT_OWNER_GROUP"
    default_access_groups: list[str] = field(default_factory=default_access_groups)


@dataclass(kw_only=True)
class _ScicatAPIURLs:
    datasets: str
    proposals: str
    origdatablocks: str
    instruments: str


@dataclass(kw_only=True)
class ScicatEndpoints:
    datasets: str = "datasets"
    proposals: str = "proposals"
    origdatablocks: str = "origdatablocks"
    instruments: str = "instruments"


@dataclass(kw_only=True)
class SciCatOptions:
    host: str = "https://scicat.host"
    token: str = "JWT_TOKEN"
    headers: dict = field(default_factory=dict)
    timeout: int = 0
    stream: bool = True
    verify: bool = False
    api_endpoints: ScicatEndpoints = field(default_factory=ScicatEndpoints)

    @property
    def urls(self) -> _ScicatAPIURLs:
        return _ScicatAPIURLs(
            datasets=urljoin(self.host, self.api_endpoints.datasets),
            proposals=urljoin(self.host, self.api_endpoints.proposals),
            origdatablocks=urljoin(self.host, self.api_endpoints.origdatablocks),
            instruments=urljoin(self.host, self.api_endpoints.instruments),
        )

<<<<<<< HEAD
    @classmethod
    def from_configurations(cls, config: dict) -> "SciCatOptions":
        """Create SciCatOptions from a dictionary."""
        options = cls(**config)
        options.host = options.host.removesuffix('/') + "/"
        options.headers = {
            **options.headers,
            **{"Authorization": f"Bearer {options.token}"},
        }
        return options

=======
>>>>>>> abf6876e

@dataclass(kw_only=True)
class OnlineIngestorConfig:
    # original_dict: Mapping
    """Original configuration dictionary in the json file."""

    config_file: str
    id: str = ""
    dataset: DatasetOptions = field(default_factory=DatasetOptions)
    ingestion: IngestionOptions = field(default_factory=IngestionOptions)
    kafka: KafkaOptions = field(default_factory=KafkaOptions)
    logging: LoggingOptions = field(default_factory=LoggingOptions)
    scicat: SciCatOptions = field(default_factory=SciCatOptions)

    def to_dict(self) -> dict:
        """Return the configuration as a dictionary."""

        return asdict(self)


@dataclass(kw_only=True)
class OfflineIngestorConfig:
    nexus_file: str
    """Full path of the input nexus file to be ingested."""
    done_writing_message_file: str
    """Full path of the done writing message file that match the ``nexus_file``."""
    config_file: str
    id: str
    dataset: DatasetOptions = field(default_factory=DatasetOptions)
    ingestion: IngestionOptions = field(default_factory=IngestionOptions)
    logging: LoggingOptions = field(default_factory=LoggingOptions)
    scicat: SciCatOptions = field(default_factory=SciCatOptions)

    def to_dict(self) -> dict:
        """Return the configuration as a dictionary."""

        return asdict(self)


T = TypeVar("T")


def build_dataclass(tp: type[T], data: dict, prefixes: tuple[str, ...] = ()) -> T:
    type_hints = get_annotations(tp)
    if unused_keys := (set(data.keys()) - set(type_hints.keys())):
        # If ``data`` contains unnecessary fields.
        unused_keys_repr = "\n\t\t- ".join(
            ".".join((*prefixes, unused_key)) for unused_key in unused_keys
        )
        raise ValueError(f"Invalid argument found: \n\t\t- {unused_keys_repr}")
    return tp(
        **{
            key: build_dataclass(sub_tp, value, (*prefixes, key))
            if is_dataclass(sub_tp := type_hints.get(key))
            else value
            for key, value in data.items()
        }
    )


def _merge_config_and_input_args(config_dict: dict, input_args_dict: dict) -> dict:
    """Merge nested dictionaries.

    ``input_args_dict`` has higher priority than ``config_dict``.
    """
    return {
        key: _merge_config_and_input_args(
            config_dict.get(key, {}), input_args_dict.get(key, {})
        )
        if (
            isinstance(config_dict.get(key), dict)
            or isinstance(input_args_dict.get(key), dict)
        )
        else i_value
        if (i_value := input_args_dict.get(key)) is not None
        else config_dict.get(key)
        for key in set(config_dict.keys()).union(set(input_args_dict.keys()))
    }


def merge_config_and_input_args(
    config_file: Path, arg_namespace: argparse.Namespace
) -> dict[str, Any]:
    config_from_file = _load_config(config_file)
    return _merge_config_and_input_args(
        config_from_file, _parse_nested_input_args(arg_namespace)
    )


def _validate_config_file(target_type: type[T], config_file: Path) -> T:
    config = {**_load_config(config_file), "config_file": config_file.as_posix()}
    return build_dataclass(
        target_type,
        config,
    )


def validate_config_file() -> None:
    """Validate the configuration file."""
    import logging

    arg_parser = argparse.ArgumentParser()
    arg_parser.add_argument(
        help="Configuration file path to validate.", dest="config_file"
    )
    config_file = Path(arg_parser.parse_args().config_file)

    logger = logging.getLogger()
    logger.setLevel(logging.DEBUG)  # Always debug level since it is for validation
    logger.addHandler(logging.StreamHandler())
    logger.info("Scicat file ingestor configuration file validation test.")
    logger.info("Note that it does not validate type of the field.")
    logger.debug("It only validate the file for %s.", OnlineIngestorConfig)
    logger.debug("Configuration file: %s", config_file)

    if not config_file.is_file():
        raise FileNotFoundError(f"Configuration file not found: {config_file}")
    logger.debug(
        "Configuration built successfully. %s",
        _validate_config_file(OnlineIngestorConfig, config_file),
    )
    logger.info("Configuration file %s is valid.", config_file)


def synchronize_config_file() -> None:
    """Synchronize the configurations from the dataclass and json file."""
    import json

    config_file_from_repo = Path("resources/config.sample.json")
    default_config = OnlineIngestorConfig(config_file="")

    target_file = Path(__file__).parent.parent / config_file_from_repo
    target_file.write_text(json.dumps(default_config.to_dict(), indent=2) + "\n")


if __name__ == "__main__":
    validate_config_file()<|MERGE_RESOLUTION|>--- conflicted
+++ resolved
@@ -252,7 +252,7 @@
 class SciCatOptions:
     host: str = "https://scicat.host"
     token: str = "JWT_TOKEN"
-    headers: dict = field(default_factory=dict)
+    additional_headers: dict = field(default_factory=dict)
     timeout: int = 0
     stream: bool = True
     verify: bool = False
@@ -267,20 +267,18 @@
             instruments=urljoin(self.host, self.api_endpoints.instruments),
         )
 
-<<<<<<< HEAD
-    @classmethod
-    def from_configurations(cls, config: dict) -> "SciCatOptions":
-        """Create SciCatOptions from a dictionary."""
-        options = cls(**config)
-        options.host = options.host.removesuffix('/') + "/"
-        options.headers = {
-            **options.headers,
-            **{"Authorization": f"Bearer {options.token}"},
+    @property
+    def headers(self) -> dict:
+        return {
+            **self.additional_headers,
+            **{"Authorization": f"Bearer {self.token}"},
         }
-        return options
-
-=======
->>>>>>> abf6876e
+
+    @property
+    def host_address(self) -> str:
+        """Return the host address ready to be used."""
+        return self.host.removesuffix('/') + "/"
+
 
 @dataclass(kw_only=True)
 class OnlineIngestorConfig:
