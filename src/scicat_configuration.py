# SPDX-License-Identifier: BSD-3-Clause
# Copyright (c) 2024 ScicatProject contributors (https://github.com/ScicatProject)
import argparse
from collections.abc import Mapping
from dataclasses import asdict, dataclass, field, is_dataclass
from functools import partial
from inspect import get_annotations
from pathlib import Path
from types import MappingProxyType
from typing import Any, TypeVar, get_origin
from urllib.parse import urljoin


def _load_config(config_file: Path) -> dict:
    """Load configuration from the configuration file path."""
    import json

    if config_file.is_file():
        return json.loads(config_file.read_text())
    else:
        raise FileNotFoundError(f"Configuration file not found: {config_file}")


def _insert_item(d: dict, key: str, value: Any) -> None:
    """Insert a key-value pair into a dictionary.

    If ``key`` is a nested key, the function creates the nested dictionary.

    Example:
    >>> d = {}
    >>> _insert_item(d, "a.b.c", 1)
    >>> d
    {'a': {'b': {'c': 1}}}
    """
    key_parts = key.split(".")
    for key_part in key_parts[:-1]:
        d = d.setdefault(key_part, {})
    d[key_parts[-1]] = value


def _parse_nested_input_args(input_args: argparse.Namespace) -> dict:
    nested_args = {}
    for key, value in vars(input_args).items():
        _insert_item(nested_args, key, value)
    return nested_args


_SHORTENED_ARG_NAMES = MappingProxyType(
    {
        "config-file": "c",
    }
)


def _wrap_arg_names(name: str, *prefixes: str) -> tuple[str, ...]:
    long_name = (".".join((*prefixes, name)) if prefixes else name).replace("_", "-")
    long_arg_name = "--" + long_name
    return (
        (long_arg_name,)
        if (short_arg_name := _SHORTENED_ARG_NAMES.get(long_name)) is None
        else ("-" + short_arg_name, long_arg_name)
    )


def build_arg_parser(
    config_dataclass: type, mandatory_args: tuple[str, ...] = ()
) -> argparse.ArgumentParser:
    """Build an argument parser from a dataclass.

    **Note**: It can't parse the annotations from parent class.
    """
    parser = argparse.ArgumentParser(argument_default=argparse.SUPPRESS)

    def _add_arguments(dataclass_tp: type, prefixes: tuple[str, ...] = ()) -> None:
        # Add argument group if prefixes are provided
        if len(prefixes) > 0:
            group_name = " ".join(
                prefix.replace("_", " ").capitalize() for prefix in prefixes
            )
            group = parser.add_argument_group(group_name)
        else:
            group = parser

        all_types = get_annotations(dataclass_tp)
        # Add arguments for atomic types
        atomic_types = {
            name: tp for name, tp in all_types.items() if not is_dataclass(tp)
        }

        for name, tp in atomic_types.items():
            arg_names = _wrap_arg_names(name, *prefixes)
            required = any(arg_name in mandatory_args for arg_name in arg_names)
            arg_adder = partial(group.add_argument, *arg_names, required=required)
            if tp is bool:
                arg_adder(action="store_true")
            elif tp in (int, float, str):
                arg_adder(type=tp)
            elif (
                tp is list
                or tp is tuple
                or (orig := get_origin(tp)) is list
                or orig is tuple
            ):
                arg_adder(nargs="+")
            elif tp is dict:
                ...  # dict type is not supported from the command line
            elif tp == str | None:
                arg_adder(type=str)
            else:
                raise ValueError(
                    f"Unsupported type for argument parsing: {tp} in {dataclass_tp}"
                )

        # Recursively add arguments for nested dataclasses
        # It is done separately to use argument groups
        sub_dataclasses = {
            name: tp
            for name, tp in all_types.items()
            if is_dataclass(tp) and isinstance(tp, type)
        }

        for name, tp in sub_dataclasses.items():
            _add_arguments(tp, (*prefixes, name))

    _add_arguments(config_dataclass)
    return parser


def _recursive_deepcopy(obj: Any) -> dict:
    """Recursively deep copy a dictionary."""
    if not isinstance(obj, dict | MappingProxyType):
        return obj

    copied = dict(obj)
    for key, value in copied.items():
        if isinstance(value, Mapping | MappingProxyType):
            copied[key] = _recursive_deepcopy(value)

    return copied


@dataclass(kw_only=True)
class LoggingOptions:
    """
    LoggingOptions dataclass to store the configuration options.

    Most of options don't have default values because they are expected
    to be set by the user either in the configuration file or through
    command line arguments.
    """

    verbose: bool = False
    file_log: bool = False
    file_log_base_name: str = "scicat_ingestor_log"
    file_log_timestamp: bool = False
    logging_level: str = "INFO"
    log_message_prefix: str = "SFI"
    system_log: bool = False
    system_log_facility: str | None = "mail"
    graylog: bool = False
    graylog_host: str = ""
    graylog_port: str = ""
    graylog_facility: str = "scicat.ingestor"


@dataclass(kw_only=True)
class KafkaOptions:
    """
    KafkaOptions dataclass to store the configuration options.

    Default values are provided as they are not
    expected to be set by command line arguments.
    """

    topics: str = "KAFKA_TOPIC_1,KAFKA_TOPIC_2"
    """List of Kafka topics. Multiple topics can be separated by commas."""
    group_id: str = "GROUP_ID"
    """Kafka consumer group ID."""
    bootstrap_servers: str = "localhost:9093"
    """List of Kafka bootstrap servers. Multiple servers can be separated by commas."""
    sasl_mechanism: str = "SCRAM-SHA-256"
    """Kafka SASL mechanism."""
    sasl_username: str = "USERNAME"
    """Kafka SASL username."""
    sasl_password: str = "PASSWORD"
    """Kafka SASL password."""
    ssl_ca_location: str = "FULL_PATH_TO_CERTIFICATE_FILE"
    """Kafka SSL CA location."""
    individual_message_commit: bool = True
    """Commit for each topic individually."""
    enable_auto_commit: bool = True
    """Enable Kafka auto commit."""
    auto_offset_reset: str = "earliest"
    """Kafka auto offset reset."""


@dataclass(kw_only=True)
class FileHandlingOptions:
    compute_file_stats: bool = True
    compute_file_hash: bool = True
    file_hash_algorithm: str = "blake2b"
    save_file_hash: bool = True
    hash_file_extension: str = "b2b"
    ingestor_files_directory: str = "../ingestor"
    message_to_file: bool = True
    message_file_extension: str = "message.json"
<<<<<<< HEAD
    file_path_type: str = "relative" # allowed values: absolute and relative
=======
    use_full_file_path: bool = False
>>>>>>> 344362ec


@dataclass(kw_only=True)
class IngestionOptions:
    dry_run: bool = False
    offline_ingestor_executable: str = "background_ingestor"
    schemas_directory: str = "schemas"
    check_if_dataset_exists_by_pid: bool = True
    check_if_dataset_exists_by_metadata: bool = True
    check_if_dataset_exists_by_metadata_key: str = "job_id"
    file_handling: FileHandlingOptions = field(default_factory=FileHandlingOptions)


def default_access_groups() -> list[str]:
    return ["ACCESS_GROUP_1"]


@dataclass(kw_only=True)
class DatasetOptions:
    allow_dataset_pid: bool = True
    generate_dataset_pid: bool = False
    dataset_pid_prefix: str = "20.500.12269"
    default_instrument_id: str = "ID_OF_FALLBACK_INSTRUMENT"
    default_proposal_id: str = "DEFAULT_PROPOSAL_ID"
    default_owner_group: str = "DEFAULT_OWNER_GROUP"
    default_access_groups: list[str] = field(default_factory=default_access_groups)


@dataclass(kw_only=True)
class _ScicatAPIURLs:
    datasets: str
    proposals: str
    origdatablocks: str
    instruments: str


@dataclass(kw_only=True)
class ScicatEndpoints:
    datasets: str = "datasets"
    proposals: str = "proposals"
    origdatablocks: str = "origdatablocks"
    instruments: str = "instruments"


@dataclass(kw_only=True)
class SciCatOptions:
    host: str = "https://scicat.host"
    token: str = "JWT_TOKEN"
    additional_headers: dict = field(default_factory=dict)
    timeout: int = 0
    stream: bool = True
    verify: bool = False
    api_endpoints: ScicatEndpoints = field(default_factory=ScicatEndpoints)

    @property
    def urls(self) -> _ScicatAPIURLs:
        return _ScicatAPIURLs(
            datasets=urljoin(self.host_address, self.api_endpoints.datasets),
            proposals=urljoin(self.host_address, self.api_endpoints.proposals),
            origdatablocks=urljoin(
                self.host_address, self.api_endpoints.origdatablocks
            ),
            instruments=urljoin(self.host_address, self.api_endpoints.instruments),
        )

    @property
    def headers(self) -> dict:
        return {
            **self.additional_headers,
            **{"Authorization": f"Bearer {self.token}"},
        }

    @property
    def host_address(self) -> str:
        """Return the host address ready to be used."""
        return self.host.removesuffix('/') + "/"


@dataclass(kw_only=True)
class OnlineIngestorConfig:
    # original_dict: Mapping
    """Original configuration dictionary in the json file."""

    config_file: str
    id: str = ""
    dataset: DatasetOptions = field(default_factory=DatasetOptions)
    ingestion: IngestionOptions = field(default_factory=IngestionOptions)
    kafka: KafkaOptions = field(default_factory=KafkaOptions)
    logging: LoggingOptions = field(default_factory=LoggingOptions)
    scicat: SciCatOptions = field(default_factory=SciCatOptions)

    def to_dict(self) -> dict:
        """Return the configuration as a dictionary."""

        return asdict(self)


@dataclass(kw_only=True)
class OfflineIngestorConfig:
    nexus_file: str
    """Full path of the input nexus file to be ingested."""
    done_writing_message_file: str
    """Full path of the done writing message file that match the ``nexus_file``."""
    config_file: str
    id: str
    dataset: DatasetOptions = field(default_factory=DatasetOptions)
    ingestion: IngestionOptions = field(default_factory=IngestionOptions)
    logging: LoggingOptions = field(default_factory=LoggingOptions)
    scicat: SciCatOptions = field(default_factory=SciCatOptions)

    def to_dict(self) -> dict:
        """Return the configuration as a dictionary."""

        return asdict(self)


T = TypeVar("T")


def build_dataclass(tp: type[T], data: dict, prefixes: tuple[str, ...] = ()) -> T:
    type_hints = get_annotations(tp)
    if unused_keys := (set(data.keys()) - set(type_hints.keys())):
        # If ``data`` contains unnecessary fields.
        unused_keys_repr = "\n\t\t- ".join(
            ".".join((*prefixes, unused_key)) for unused_key in unused_keys
        )
        raise ValueError(f"Invalid argument found: \n\t\t- {unused_keys_repr}")
    return tp(
        **{
            key: build_dataclass(sub_tp, value, (*prefixes, key))
            if is_dataclass(sub_tp := type_hints.get(key))
            else value
            for key, value in data.items()
        }
    )


def _merge_config_and_input_args(config_dict: dict, input_args_dict: dict) -> dict:
    """Merge nested dictionaries.

    ``input_args_dict`` has higher priority than ``config_dict``.
    """
    return {
        key: _merge_config_and_input_args(
            config_dict.get(key, {}), input_args_dict.get(key, {})
        )
        if (
            isinstance(config_dict.get(key), dict)
            or isinstance(input_args_dict.get(key), dict)
        )
        else i_value
        if (i_value := input_args_dict.get(key)) is not None
        else config_dict.get(key)
        for key in set(config_dict.keys()).union(set(input_args_dict.keys()))
    }


def merge_config_and_input_args(
    config_file: Path, arg_namespace: argparse.Namespace
) -> dict[str, Any]:
    config_from_file = _load_config(config_file)
    return _merge_config_and_input_args(
        config_from_file, _parse_nested_input_args(arg_namespace)
    )


def _validate_config_file(target_type: type[T], config_file: Path) -> T:
    config = {**_load_config(config_file), "config_file": config_file.as_posix()}
    return build_dataclass(
        target_type,
        config,
    )


def validate_config_file() -> None:
    """Validate the configuration file."""
    import logging

    arg_parser = argparse.ArgumentParser()
    arg_parser.add_argument(
        help="Configuration file path to validate.", dest="config_file"
    )
    config_file = Path(arg_parser.parse_args().config_file)

    logger = logging.getLogger()
    logger.setLevel(logging.DEBUG)  # Always debug level since it is for validation
    logger.addHandler(logging.StreamHandler())
    logger.info("Scicat file ingestor configuration file validation test.")
    logger.info("Note that it does not validate type of the field.")
    logger.debug("It only validate the file for %s.", OnlineIngestorConfig)
    logger.debug("Configuration file: %s", config_file)

    if not config_file.is_file():
        raise FileNotFoundError(f"Configuration file not found: {config_file}")
    logger.debug(
        "Configuration built successfully. %s",
        _validate_config_file(OnlineIngestorConfig, config_file),
    )
    logger.info("Configuration file %s is valid.", config_file)


def synchronize_config_file() -> None:
    """Synchronize the configurations from the dataclass and json file."""
    import json

    config_file_from_repo = Path("resources/config.sample.json")
    default_config = OnlineIngestorConfig(config_file="")

    target_file = Path(__file__).parent.parent / config_file_from_repo
    target_file.write_text(json.dumps(default_config.to_dict(), indent=2) + "\n")


if __name__ == "__main__":
    validate_config_file()<|MERGE_RESOLUTION|>--- conflicted
+++ resolved
@@ -204,11 +204,7 @@
     ingestor_files_directory: str = "../ingestor"
     message_to_file: bool = True
     message_file_extension: str = "message.json"
-<<<<<<< HEAD
     file_path_type: str = "relative" # allowed values: absolute and relative
-=======
-    use_full_file_path: bool = False
->>>>>>> 344362ec
 
 
 @dataclass(kw_only=True)
