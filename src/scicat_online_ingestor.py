# SPDX-License-Identifier: BSD-3-Clause
# Copyright (c) 2024 Scicatproject contributors (https://github.com/ScicatProject)
# ruff: noqa: E402, F401

import importlib.metadata
import logging
import pathlib
import subprocess
from time import sleep

try:
    __version__ = importlib.metadata.version(__package__ or __name__)
except importlib.metadata.PackageNotFoundError:
    __version__ = "0.0.0"

del importlib
from pathlib import Path

from scicat_configuration import (
    FileHandlingOptions,
    OnlineIngestorConfig,
    build_arg_parser,
    build_dataclass,
    merge_config_and_input_args,
)
from scicat_kafka import (
    WritingFinished,
    build_consumer,
    save_message_to_file,
    wrdn_messages,
)
from scicat_logging import build_logger
from scicat_path_helpers import (
    compose_ingestor_directory,
    compose_ingestor_output_file_path,
)
from system_helpers import handle_daemon_loop_exceptions


def dump_message_to_file_if_needed(
    *,
    logger: logging.Logger,
    message_file_path: pathlib.Path,
    file_handling_options: FileHandlingOptions,
    message: WritingFinished,
) -> None:
    """Dump the message to a file according to the configuration."""
    if not file_handling_options.message_to_file:
        logger.info("Message saving to file is disabled. Skipping saving message.")
        return
    elif not message_file_path.parent.exists():
        logger.info("Message file directory not accessible. Skipping saving message.")
        return

    logger.info("Message will be saved in %s", message_file_path)
    save_message_to_file(
        message=message,
        message_file_path=message_file_path,
    )
    logger.info("Message file saved")


def _individual_message_commit(job_id, message, consumer, logger: logging.Logger):
    logger.info("Executing commit for message with job id %s", job_id)
    consumer.commit(message=message)


def _check_offline_ingestors(
    offline_ingestors, consumer, config, logger: logging.Logger
) -> int:
    logger.info("%s offline ingestors running", len(offline_ingestors))
    for job_id, job_item in offline_ingestors.items():
        result = job_item["proc"].poll()
        if result is not None:
            logger.info(
                "Offline ingestor for job id %s ended with result %s", job_id, result
            )
            if result == 0:
                logger.info("Offline ingestor successful for job id %s", job_id)
                # if background process is successful
                # check if we need to commit the individual message
                if config.kafka.individual_message_commit:
                    _individual_message_commit(
                        job_id, job_item["message"], consumer, logger
                    )
            else:
                logger.error("Offline ingestor error for job id %s", job_id)
            logger.info(
                "Removed ingestor for message with job id %s from queue", job_id
            )
            offline_ingestors.pop(job_id)

    return len(offline_ingestors)


def build_online_config(logger: logging.Logger | None = None) -> OnlineIngestorConfig:
    arg_parser = build_arg_parser(
        OnlineIngestorConfig, mandatory_args=('--config-file',)
    )
    arg_namespace = arg_parser.parse_args()
    merged_configuration = merge_config_and_input_args(
        Path(arg_namespace.config_file), arg_namespace
    )

    return build_dataclass(
        tp=OnlineIngestorConfig, data=merged_configuration, logger=logger, strict=False
    )


def main() -> None:
    """Main entry point of the app."""
    tmp_config = build_online_config()
    logger = build_logger(tmp_config)
    config = build_online_config(logger=logger)

    # Log the configuration as dictionary so that it is easier to read from the logs
    logger.info('Starting the Scicat online Ingestor with the following configuration:')
    logger.info(config.to_dict())

    with handle_daemon_loop_exceptions(logger=logger):
        # Kafka consumer
        if (consumer := build_consumer(config.kafka, logger)) is None:
            raise RuntimeError("Failed to build the Kafka consumer")

        # this is the dictionary that contains the list of offline ingestor running
        offline_ingestors: dict = {}

        # Receive messages
        for message in wrdn_messages(consumer, logger):
            logger.info("Processing message: %s", message)

            # Check if we have received a WRDN message.
            # ``message: None | WritingFinished``
            if message:
                # extract job id
                job_id = message.job_id
                logger.info("Processing file writer job id: %s", job_id)
                # Extract nexus file path from the message.
                nexus_file_path = pathlib.Path(message.file_name)
                logger.info("Processing nexus file: %s", nexus_file_path)

                # instantiate a new process and runs background ingestor
                # on the nexus file
                # use open process and wait for outcome
                """
                background_ingestor
                    -c configuration_file
                    --nexus-file nexus_filename
                    --done-writing-message-file message_file_path
                    # optional depending on the message_saving_options.message_output
                """
<<<<<<< HEAD
                cmd = _pre_executable_offline_ingestor(
                    config.ingestion.offline_ingestor_executable
                ) + [
=======
                cmd = [
                    *config.ingestion.offline_ingestor_executable,
>>>>>>> 98644838
                    "-c",
                    config.config_file,
                    "--nexus-file",
                    str(nexus_file_path),
                ]
                if config.ingestion.file_handling.message_to_file:
                    ingestor_directory = compose_ingestor_directory(
                        config.ingestion.file_handling, nexus_file_path
                    )
                    done_writing_message_file_path = compose_ingestor_output_file_path(
                        ingestor_directory=ingestor_directory,
                        file_name=nexus_file_path.stem,
                        file_extension=config.ingestion.file_handling.message_file_extension,
                    )
                    dump_message_to_file_if_needed(
                        logger=logger,
                        file_handling_options=config.ingestion.file_handling,
                        message=message,
                        message_file_path=done_writing_message_file_path,
                    )
                    cmd += [
                        "--done-writing-message-file",
                        done_writing_message_file_path,
                    ]

                logger.info("Command to be run: \n\n%s\n\n", cmd)
                if config.ingestion.dry_run:
                    logger.info("Dry run mode enabled. Skipping background ingestor.")
                else:
                    logger.info("Checking number of offline ingestor")
                    offline_ingestor_runnings: int = _check_offline_ingestors(
                        offline_ingestors, consumer, config, logger
                    )
                    while (
                        offline_ingestor_runnings
                        >= config.ingestion.max_offline_ingestors
                    ):
                        sleep(config.ingestion.offline_ingestors_wait_time)
                        offline_ingestor_runnings = _check_offline_ingestors(
                            offline_ingestors, consumer, config, logger
                        )

                    logger.info(
                        "Offline ingestors currently running {}".format(
                            offline_ingestor_runnings
                        )
                    )
                    logger.info("Running background ingestor with command above")
                    proc = subprocess.Popen(cmd)  #  noqa: S603
                    # save info about the background process
                    offline_ingestors[job_id] = {"proc": proc, "message": message}


if __name__ == "__main__":
    main()<|MERGE_RESOLUTION|>--- conflicted
+++ resolved
@@ -149,14 +149,8 @@
                     --done-writing-message-file message_file_path
                     # optional depending on the message_saving_options.message_output
                 """
-<<<<<<< HEAD
-                cmd = _pre_executable_offline_ingestor(
-                    config.ingestion.offline_ingestor_executable
-                ) + [
-=======
                 cmd = [
                     *config.ingestion.offline_ingestor_executable,
->>>>>>> 98644838
                     "-c",
                     config.config_file,
                     "--nexus-file",
