--- conflicted
+++ resolved
@@ -2,11 +2,8 @@
 # Copyright (c) 2024 ScicatProject contributors (https://github.com/ScicatProject)
 import json
 import logging
-<<<<<<< HEAD
-=======
 from typing import Any
 from urllib.parse import quote, urljoin
->>>>>>> abf6876e
 
 import requests
 from scicat_configuration import SciCatOptions
@@ -20,7 +17,7 @@
     field_name: str,  # variable_recipe["field"]
 ) -> str:
     response: dict = requests.get(
-        scicat_endpoint_url, headers=config.headers, timeout=config.timeout
+        scicat_endpoint_url, headers=config.additional_headers, timeout=config.timeout
     ).json()
     return response[field_name] if field_name else response
 
@@ -57,7 +54,7 @@
     response = _post_to_scicat(
         url=config.urls["datasets"],
         posting_obj=dataset,
-        headers=config.headers,
+        headers=config.additional_headers,
         timeout=config.timeout,
     )
     result: dict = response.json()
@@ -89,7 +86,7 @@
     response = _post_to_scicat(
         url=config.urls["origdatablocks"],
         posting_obj=origdatablock,
-        headers=config.headers,
+        headers=config.additional_headers,
         timeout=config.timeout,
     )
     result: dict = response.json()
@@ -110,7 +107,6 @@
     return result
 
 
-<<<<<<< HEAD
 def render_full_url(
     url: str,
     config: SciCatOptions,
@@ -121,13 +117,14 @@
                 url = url.replace(endpoint, config.urls[endpoint])
                 break
     return url
-=======
+
+
 def check_dataset_by_pid(
     pid: str, config: SciCatOptions, logger: logging.Logger
 ) -> bool:
     response = _get_from_scicat(
         url=urljoin(config.host, f"datasets/{quote(pid)}"),
-        headers=config.headers,
+        headers=config.additional_headers,
         timeout=config.timeout,
         stream=config.stream,
         verify=config.verify,
@@ -164,7 +161,7 @@
     logger.info("Checking if dataset exists by metadata with url: %s", url)
     response = _get_from_scicat(
         url=url,
-        headers=config.headers,
+        headers=config.additional_headers,
         timeout=config.timeout,
         stream=config.stream,
         verify=config.verify,
@@ -188,5 +185,4 @@
         logger.info("Dataset with metadata %s does not exist.", metadata_dict)
         dataset_exists = False
 
-    return dataset_exists
->>>>>>> abf6876e
+    return dataset_exists