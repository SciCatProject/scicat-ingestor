# SPDX-License-Identifier: BSD-3-Clause
# Copyright (c) 2024 ScicatProject contributors (https://github.com/ScicatProject)
import json
import pathlib
from collections import OrderedDict
from collections.abc import Callable
from dataclasses import dataclass
from importlib.metadata import entry_points
from typing import Any

SCIENTIFIC_METADATA_TYPE = "scientific_metadata"
HIGH_LEVEL_METADATA_TYPE = "high_level"
VALID_METADATA_TYPES = (SCIENTIFIC_METADATA_TYPE, HIGH_LEVEL_METADATA_TYPE)


def load_metadata_extractors(extractor_name: str) -> Callable:
    """Load metadata extractors from the entry points."""

    return entry_points(group="scicat_ingestor.metadata_extractor")[
        extractor_name
    ].load()


def list_schema_file_names(schemas_directory: pathlib.Path) -> list[pathlib.Path]:
    """
    Return a list of the metadata schema file names found in ``schemas_directory``.

    Valid metadata schema configuration ends with imsc.json
    ``imsc`` stands for Ingestor Metadata Schema Configuration
    """
    import os

    return [
        schemas_directory / pathlib.Path(file_name)
        for file_name in os.listdir(schemas_directory)
        if ("imsc.json" in file_name) and not file_name.startswith(".")
    ]


def _load_json_schema(schema_file_name: pathlib.Path) -> dict:
    return json.loads(schema_file_name.read_text())


@dataclass(kw_only=True)
class MetadataSchemaVariable:
    source: str
    value_type: str


@dataclass(kw_only=True)
class NexusFileMetadataVariable(MetadataSchemaVariable):
    """Metadata variable that is extracted from the nexus file."""

    path: str


@dataclass(kw_only=True)
class ScicatMetadataVariable(MetadataSchemaVariable):
    """Metadata variable that is extracted from the scicat backend."""

    url: str
    field: str


@dataclass(kw_only=True)
class ValueMetadataVariable(MetadataSchemaVariable):
    """Metadata variable that is from the variable map."""

    operator: str = ""
    value: str
    field: str | None = None
    pattern: str | None = None
    replacement: str | None = None
    # We only allow one field(argument) for now


@dataclass(kw_only=True)
class MetadataItem:
    machine_name: str
    human_name: str
    field_type: str
    value: str
    type: str


def build_metadata_variables(
    variables: dict[str, dict[str, str]],
) -> dict[str, MetadataSchemaVariable]:
    """
    Return a dictionary of metadata variables from the ``variables`` dictionary.
    """

    def _build_metadata_variable(variable: dict[str, str]) -> MetadataSchemaVariable:
        match variable["source"]:
            case "NXS":
                return NexusFileMetadataVariable(**variable)
            case "SC":
                return ScicatMetadataVariable(**variable)
            case "VALUE":
                return ValueMetadataVariable(**variable)
            case _:
                raise ValueError(
                    f"Invalid source name: {variable['source']} for variable {variable}"
                )

    return {
        variable_name: _build_metadata_variable(variable)
        for variable_name, variable in variables.items()
    }


@dataclass(kw_only=True)
class MetadataSchema:
    id: str
    name: str
    instrument: str
    selector: str | dict
    order: int
    variables: dict[str, MetadataSchemaVariable]
    schema: dict[str, MetadataItem]

    @classmethod
    def from_dict(cls, schema: dict) -> "MetadataSchema":
        return cls(
            **{
                **schema,
                "variables": build_metadata_variables(schema["variables"]),
                "schema": {
                    item_name: MetadataItem(
                        **{
                            "human_name": item["machine_name"],
                            # if the human name is not provided, use the machine name
                            **item,
                        },
                    )
                    for item_name, item in schema["schema"].items()
                },
            },
        )

    @classmethod
    def from_file(cls, schema_file_name: pathlib.Path) -> "MetadataSchema":
        return cls.from_dict(_load_json_schema(schema_file_name))


<<<<<<< HEAD
def render_variable_value(
        var_value: Any,
        variable_registry: dict
) -> str:
    # if input is not a string it converts it to string
    output_value = var_value if isinstance(var_value,str) else json.dumps(var_value)

    # If it is only one variable, then it is a simple replacement
    if (var_key := output_value.removesuffix(">").removeprefix("<")) in variable_registry:
=======
def render_variable_value(var_value: Any, variable_registry: dict) -> str:
    # if input is not a string it converts it to string
    output_value = var_value if isinstance(var_value, str) else json.dumps(var_value)

    # If it is only one variable, then it is a simple replacement
    if (
        var_key := output_value.removesuffix(">").removeprefix("<")
    ) in variable_registry:
>>>>>>> 64ea0b88
        return variable_registry[var_key]

    # If it is a complex variable, then it is a combination of variables
    # similar to f-string in python
    for reg_var_name, reg_var_value in variable_registry.items():
<<<<<<< HEAD
        output_value = output_value.replace("<" + reg_var_name + ">", str(reg_var_value))
=======
        output_value = output_value.replace(
            "<" + reg_var_name + ">", str(reg_var_value)
        )
>>>>>>> 64ea0b88

    if "<" in var_value and ">" in var_value:
        raise Exception(f"Unresolved variable: {var_value}")

<<<<<<< HEAD
    output_value = output_value if isinstance(var_value,str) else json.loads(output_value)
=======
    output_value = (
        output_value if isinstance(var_value, str) else json.loads(output_value)
    )
>>>>>>> 64ea0b88
    return output_value


def collect_schemas(dir_path: pathlib.Path) -> OrderedDict[str, MetadataSchema]:
    """
    Return a dictionary of the metadata schema configurations found in ``dir_path``.

    Schemas are sorted by their name.
    """
    metadata_schemas = sorted(
        [
            MetadataSchema.from_file(schema_file_path)
            for schema_file_path in list_schema_file_names(dir_path)
        ],
        key=lambda schema: (schema.order, schema.name.capitalize()),
        # name is capitalized to make sure that the order is
        # alphabetically sorted in a non-case-sensitive way
    )
    schemas = OrderedDict()
    for metadata_schema in metadata_schemas:
        schemas[metadata_schema.id] = metadata_schema
    return schemas

def _select_applicable_schema(
        selector: str | dict,
        filename: str | None = None
) -> bool:
    if isinstance(selector, str):
        # filename:starts_with:/ess/data/coda
        select_target_name, select_function_name, select_argument = (
            selector.split(":")
        )
        if select_target_name in ["filename"]:
            select_target_value = filename
        else:
            raise ValueError(f"Invalid target name {select_target_name}")

        if select_function_name == "starts_with":
            return select_target_value.startswith(select_argument)
        else:
            raise ValueError(f"Invalid function name {select_function_name}")

    elif isinstance(selector, dict):
        output = True
        for key, conditions in selector.items():
            if key == "or":
                output = output and any([
                    _select_applicable_schema(item, filename)
                    for item
                    in conditions
                ])
            elif key == "and":
                output = output and all([
                    _select_applicable_schema(item, filename)
                    for item
                    in conditions
                ])
            else:
                raise NotImplementedError("Invalid operator")
        return output
    else:
        raise Exception(f"Invalid type for schema selector {type(selector)}")

def select_applicable_schema(
    nexus_file: pathlib.Path,
    schemas: OrderedDict[str, MetadataSchema],
) -> MetadataSchema:
    """
    Evaluates which metadata schema configuration is applicable to ``nexus_file``.

    Order of the schemas matters and first schema that is suitable is selected.
    """
    for schema in schemas.values():
        if _select_applicable_schema(schema.selector, str(nexus_file)):
            return schema

    raise Exception("No applicable metadata schema configuration found!!")<|MERGE_RESOLUTION|>--- conflicted
+++ resolved
@@ -143,7 +143,6 @@
         return cls.from_dict(_load_json_schema(schema_file_name))
 
 
-<<<<<<< HEAD
 def render_variable_value(
         var_value: Any,
         variable_registry: dict
@@ -152,40 +151,24 @@
     output_value = var_value if isinstance(var_value,str) else json.dumps(var_value)
 
     # If it is only one variable, then it is a simple replacement
-    if (var_key := output_value.removesuffix(">").removeprefix("<")) in variable_registry:
-=======
-def render_variable_value(var_value: Any, variable_registry: dict) -> str:
-    # if input is not a string it converts it to string
-    output_value = var_value if isinstance(var_value, str) else json.dumps(var_value)
-
-    # If it is only one variable, then it is a simple replacement
     if (
         var_key := output_value.removesuffix(">").removeprefix("<")
     ) in variable_registry:
->>>>>>> 64ea0b88
         return variable_registry[var_key]
 
     # If it is a complex variable, then it is a combination of variables
     # similar to f-string in python
     for reg_var_name, reg_var_value in variable_registry.items():
-<<<<<<< HEAD
-        output_value = output_value.replace("<" + reg_var_name + ">", str(reg_var_value))
-=======
         output_value = output_value.replace(
             "<" + reg_var_name + ">", str(reg_var_value)
         )
->>>>>>> 64ea0b88
 
     if "<" in var_value and ">" in var_value:
         raise Exception(f"Unresolved variable: {var_value}")
 
-<<<<<<< HEAD
-    output_value = output_value if isinstance(var_value,str) else json.loads(output_value)
-=======
     output_value = (
         output_value if isinstance(var_value, str) else json.loads(output_value)
     )
->>>>>>> 64ea0b88
     return output_value
 
 
