# SPDX-License-Identifier: BSD-3-Clause
# Copyright (c) 2024 ScicatProject contributors (https://github.com/ScicatProject)
import json
import pathlib
from collections import OrderedDict
from collections.abc import Callable
from dataclasses import dataclass
from importlib.metadata import entry_points

SCIENTIFIC_METADATA_TYPE = "scientific_metadata"
HIGH_LEVEL_METADATA_TYPE = "high_level"
VALID_METADATA_TYPES = (SCIENTIFIC_METADATA_TYPE, HIGH_LEVEL_METADATA_TYPE)


def load_metadata_extractors(extractor_name: str) -> Callable:
    """Load metadata extractors from the entry points."""

    return entry_points(group="scicat_ingestor.metadata_extractor")[
        extractor_name
    ].load()


def list_schema_file_names(schemas_directory: pathlib.Path) -> list[pathlib.Path]:
    """
    Return a list of the metadata schema file names found in ``schemas_directory``.

    Valid metadata schema configuration ends with imsc.json
    ``imsc`` stands for Ingestor Metadata Schema Configuration
    """
    import os

    return [
        schemas_directory / pathlib.Path(file_name)
        for file_name in os.listdir(schemas_directory)
        if ("imsc.json" in file_name) and not file_name.startswith(".")
    ]


def _load_json_schema(schema_file_name: pathlib.Path) -> dict:
    return json.loads(schema_file_name.read_text())


@dataclass(kw_only=True)
class MetadataSchemaVariable:
    source: str
    value_type: str


@dataclass(kw_only=True)
class NexusFileMetadataVariable(MetadataSchemaVariable):
    """Metadata variable that is extracted from the nexus file."""

    path: str


@dataclass(kw_only=True)
class ScicatMetadataVariable(MetadataSchemaVariable):
    """Metadata variable that is extracted from the scicat backend."""

    url: str
    field: str


@dataclass(kw_only=True)
class ValueMetadataVariable(MetadataSchemaVariable):
    """Metadata variable that is from the variable map."""

    operator: str = ""
    value: str
    field: str | None = None
    # We only allow one field(argument) for now


@dataclass(kw_only=True)
class MetadataItem:
    machine_name: str
    human_name: str
    field_type: str
    value: str
    type: str


def build_metadata_variables(
    variables: dict[str, dict[str, str]],
) -> dict[str, MetadataSchemaVariable]:
    """
    Return a dictionary of metadata variables from the ``variables`` dictionary.
    """

    def _build_metadata_variable(variable: dict[str, str]) -> MetadataSchemaVariable:
        match variable["source"]:
            case "NXS":
                return NexusFileMetadataVariable(**variable)
            case "SC":
                return ScicatMetadataVariable(**variable)
            case "VALUE":
                return ValueMetadataVariable(**variable)
            case _:
                raise ValueError(
                    f"Invalid source name: {variable['source']} for variable {variable}"
                )

    return {
        variable_name: _build_metadata_variable(variable)
        for variable_name, variable in variables.items()
    }


@dataclass(kw_only=True)
class MetadataSchema:
    id: str
    name: str
    instrument: str
    selector: str | dict
    order: int
    variables: dict[str, MetadataSchemaVariable]
    schema: dict[str, MetadataItem]

    @classmethod
    def from_dict(cls, schema: dict) -> "MetadataSchema":
        return cls(
            **{
                **schema,
                "variables": build_metadata_variables(schema["variables"]),
                "schema": {
                    item_name: MetadataItem(
                        **{
                            "human_name": item["machine_name"],
                            # if the human name is not provided, use the machine name
                            **item,
                        },
                    )
                    for item_name, item in schema["schema"].items()
                },
            },
        )

    @classmethod
    def from_file(cls, schema_file_name: pathlib.Path) -> "MetadataSchema":
        return cls.from_dict(_load_json_schema(schema_file_name))


def render_variable_value(var_value: str, variable_registry: dict) -> str:
    # If it is only one variable, then it is a simple replacement
    if (var_key := var_value.removesuffix(">").removeprefix("<")) in variable_registry:
        return variable_registry[var_key]

    # If it is a complex variable, then it is a combination of variables
    # similar to f-string in python
    for reg_var_name, reg_var_value in variable_registry.items():
        var_value = var_value.replace("<" + reg_var_name + ">", str(reg_var_value))

    if "<" in var_value and ">" in var_value:
        raise Exception(f"Unresolved variable: {var_value}")

    return var_value


def collect_schemas(dir_path: pathlib.Path) -> OrderedDict[str, MetadataSchema]:
    """
    Return a dictionary of the metadata schema configurations found in ``dir_path``.

    Schemas are sorted by their name.
    """
    metadata_schemas = sorted(
        [
            MetadataSchema.from_file(schema_file_path)
            for schema_file_path in list_schema_file_names(dir_path)
        ],
<<<<<<< HEAD
        key=lambda schema: (schema.order, schema.name),
=======
        key=lambda schema: (schema.order, schema.name.capitalize()),
        # name is capitalized to make sure that the order is
        # alphabetically sorted in a non-case-sensitive way
>>>>>>> 344362ec
    )
    schemas = OrderedDict()
    for metadata_schema in metadata_schemas:
        schemas[metadata_schema.id] = metadata_schema
    return schemas


def select_applicable_schema(
    nexus_file: pathlib.Path,
    schemas: OrderedDict[str, MetadataSchema],
) -> MetadataSchema:
    """
    Evaluates which metadata schema configuration is applicable to ``nexus_file``.

    Order of the schemas matters and first schema that is suitable is selected.
    """
    for schema in schemas.values():
        if isinstance(schema.selector, str):
            select_target_name, select_function_name, select_argument = (
                schema.selector.split(":")
            )
            if select_target_name in ["filename"]:
                select_target_value = nexus_file.as_posix()
            else:
                raise ValueError(f"Invalid target name {select_target_name}")

            if select_function_name == "starts_with":
                if select_target_value.startswith(select_argument):
                    return schema
            else:
                raise ValueError(f"Invalid function name {select_function_name}")

        elif isinstance(schema.selector, dict):
            raise NotImplementedError(
                "Dictionary based selector is not implemented yet"
            )
        else:
            raise Exception(f"Invalid type for schema selector {type(schema.selector)}")

    raise Exception("No applicable metadata schema configuration found!!")<|MERGE_RESOLUTION|>--- conflicted
+++ resolved
@@ -167,13 +167,9 @@
             MetadataSchema.from_file(schema_file_path)
             for schema_file_path in list_schema_file_names(dir_path)
         ],
-<<<<<<< HEAD
-        key=lambda schema: (schema.order, schema.name),
-=======
         key=lambda schema: (schema.order, schema.name.capitalize()),
         # name is capitalized to make sure that the order is
         # alphabetically sorted in a non-case-sensitive way
->>>>>>> 344362ec
     )
     schemas = OrderedDict()
     for metadata_schema in metadata_schemas:
