# SPDX-License-Identifier: BSD-3-Clause
# Copyright (c) 2024 ScicatProject contributors (https://github.com/ScicatProject)
import ast
import copy
import datetime
import logging
import os.path
import pathlib
import re
import uuid
from collections.abc import Callable, Iterable
from dataclasses import asdict, dataclass, field
from types import MappingProxyType
from typing import Any

import h5py
from scicat_communication import render_full_url, retrieve_value_from_scicat
from scicat_configuration import (
    DatasetOptions,
    FileHandlingOptions,
    OfflineIngestorConfig,
)
from scicat_metadata import (
    HIGH_LEVEL_METADATA_TYPE,
    SCIENTIFIC_METADATA_TYPE,
    VALID_METADATA_TYPES,
    MetadataItem,
    MetadataSchemaVariable,
    NexusFileMetadataVariable,
    ScicatMetadataVariable,
    ValueMetadataVariable,
    render_variable_value,
)


def to_string(value: Any) -> str:
    return str(value)


def to_string_array(value: list[Any]) -> list[str]:
    return [
        str(v) for v in (ast.literal_eval(value) if isinstance(value, str) else value)
    ]


def to_integer(value: Any) -> int:
    return int(value)


def to_float(value: Any) -> float:
    return float(value)


def to_date(value: Any) -> str | None:
    if isinstance(value, str):
        return datetime.datetime.fromisoformat(value).isoformat()
    elif isinstance(value, int | float):
        return datetime.datetime.fromtimestamp(value, tz=datetime.UTC).isoformat()
    return None


def to_dict(value: Any) -> dict:
    if isinstance(value, str):
        result = ast.literal_eval(value)
        if isinstance(result, dict):
            return result
        else:
            raise ValueError(
                "Invalid value. Must be able to convert to a dictionary. Got ", value
            )

    return dict(value)


_DtypeConvertingMap = MappingProxyType(
    {
        "string": to_string,
        "string[]": to_string_array,
        "integer": to_integer,
        "float": to_float,
        "date": to_date,
        "dict": to_dict,
        "email": to_string,
        # TODO: Add email converter
    }
)


def convert_to_type(input_value: Any, dtype_desc: str) -> Any:
    if (converter := _DtypeConvertingMap.get(dtype_desc)) is None:
        raise ValueError(
            "Invalid dtype description. Must be one of: ",
            "string, string[], integer, float, date.",
            f"Got: {dtype_desc}",
        )
    return converter(input_value)


_OPERATOR_REGISTRY = MappingProxyType(
    {
        "DO_NOTHING": lambda value: value,
        "join_with_space": lambda value: ", ".join(
            ast.literal_eval(value) if isinstance(value, str) else value
        ),
<<<<<<< HEAD
        "evaluate": lambda value: eval(value),
=======
        # "evaluate": lambda value: ast.literal_eval(value),
        # We are not adding the evaluate function here since
        # ``evaluate`` function should be avoided if possible.
        # It might seem easy to use, but it is very easy to break
        # when the input is not as expected.
        # It is better to use the specific converters for the types.
        # However, if it is the only way to go, you can add it here.
        # Please add a comment to explain why it is needed.
>>>>>>> 344362ec
        "filename": lambda value: os.path.basename(value),
        "dirname": lambda value: os.path.dirname(value),
        "dirname-2": lambda value: os.path.dirname(os.path.dirname(value)),
        "getitem": lambda value, key: value[
            key
        ],  # The only operator that takes an argument
    }
)


def _get_operator(operator: str | None) -> Callable:
    return _OPERATOR_REGISTRY.get(operator or "DO_NOTHING", lambda _: _)


def _retrieve_as_string(
    h5file: h5py.File, path: str, *, encoding: str = "utf-8"
) -> str:
    return h5file[path][...].item().decode(encoding)


def _retrieve_values_from_file(
    variable_recipe: NexusFileMetadataVariable, h5file: h5py.File
) -> Any:
    if "*" in variable_recipe.path:  # Selectors are used
        path = variable_recipe.path.split("/")[1:]
        path[0] += "/"
        paths = extract_paths_from_h5_file(h5file, path)
        value = [_retrieve_as_string(h5file, p) for p in paths]
    else:
        value = _retrieve_as_string(h5file, variable_recipe.path)
    return value


def extract_variables_values(
    variables: dict[str, MetadataSchemaVariable],
    h5file: h5py.File,
    config: OfflineIngestorConfig,
) -> dict:
    variable_map = {
        "ingestor_run_id": str(uuid.uuid4()),
        "filepath": pathlib.Path(config.nexus_file),
        "now": datetime.datetime.now(tz=datetime.UTC).isoformat(),
    }
    for variable_name, variable_recipe in variables.items():
        source = variable_recipe.source
        if isinstance(variable_recipe, NexusFileMetadataVariable):
            value = _retrieve_values_from_file(variable_recipe, h5file)
        elif isinstance(variable_recipe, ScicatMetadataVariable):
            full_endpoint_url = render_full_url(
                render_variable_value(variable_recipe.url, variable_map),
                config.scicat,
            )
            value = retrieve_value_from_scicat(
                config=config.scicat,
                scicat_endpoint_url=full_endpoint_url,
                field_name=variable_recipe.field,
            )
        elif isinstance(variable_recipe, ValueMetadataVariable):
            value = variable_recipe.value
            value = (
                render_variable_value(value, variable_map)
                if isinstance(value, str)
                else value
            )
            _operator = _get_operator(variable_recipe.operator)
            if variable_recipe.field:
                value = _operator(value, variable_recipe.field)
            else:
                value = _operator(value)

        else:
            raise Exception("Invalid variable source: ", source)
        variable_map[variable_name] = convert_to_type(value, variable_recipe.value_type)

    return variable_map


def extract_paths_from_h5_file(
    _h5_object: h5py.Group | h5py.File,
    _path: list[str],
) -> list[str]:
    master_key = _path.pop(0)
    output_paths = []
    if "*" in master_key:
        temp_keys = [k2 for k2 in _h5_object.keys() if re.search(master_key, k2)]
        for key in temp_keys:
            output_paths += [
                key + "/" + subkey
                for subkey
                in extract_paths_from_h5_file(
                    _h5_object[key], copy.deepcopy(_path)
                )
            ]
    else:
        if _path:
            output_paths = [
                master_key + "/" + subkey
                for subkey in extract_paths_from_h5_file(_h5_object[master_key], _path)
            ]
        else:
            output_paths = [master_key]

    return output_paths


@dataclass(kw_only=True)
class TechniqueDesc:
    pid: str
    "Technique PID"
    name: str
    "Technique Name"


@dataclass(kw_only=True)
class ScicatDataset:
    pid: str | None
    size: int
    numberOfFiles: int
    isPublished: bool = False
    datasetName: str
    description: str | None = None
    principalInvestigator: str
    creationLocation: str
    scientificMetadata: dict
    owner: str
    ownerEmail: str
    sourceFolder: str
    contactEmail: str
    creationTime: str
    type: str = "raw"
    sampleId: str | None = None
    techniques: list[TechniqueDesc] = field(default_factory=list)
    instrumentId: str | None = None
    proposalId: str | None = None
    ownerGroup: str | None = None
    accessGroups: list[str] | None = None
    startTime: str | None = None
    endTime: str | None = None


@dataclass(kw_only=True)
class DataFileListItem:
    path: str
    "Relative path of the file to the source folder."
    size: int | None = None
    "Size of the single file in bytes."
    time: str
    chk: str | None = None
    uid: str | None = None
    gid: str | None = None
    perm: str | None = None


@dataclass(kw_only=True)
class OrigDataBlockInstance:
    datasetId: str
    size: int
    chkAlg: str
    dataFileList: list[DataFileListItem]
    ownerGroup: str | None = None
    accessGroups: list[str] | None = None


def _calculate_checksum(file_path: pathlib.Path, algorithm_name: str) -> str | None:
    """Calculate the checksum of a file."""
    import hashlib

    if not file_path.exists():
        return None

    if algorithm_name != "blake2b":
        raise ValueError(
            "Only b2blake hash algorithm is supported for now. Got: ",
            f"{algorithm_name}",
        )

    chk = hashlib.new(algorithm_name, usedforsecurity=False)
    buffer = memoryview(bytearray(128 * 1024))
    with open(file_path, "rb", buffering=0) as file:
        for n in iter(lambda: file.readinto(buffer), 0):
            chk.update(buffer[:n])

    return chk.hexdigest()


def _create_single_data_file_list_item(
    *,
    file_path: pathlib.Path,
    compute_file_hash: bool,
    compute_file_stats: bool,
    file_hash_algorithm: str = "",
) -> DataFileListItem:
    """``DataFileListItem`` constructing helper."""

    file_info: dict[str, Any] = {
        "path": file_path.absolute().as_posix(),
        "time": datetime.datetime.now(tz=datetime.UTC).strftime(
            "%Y-%m-%dT%H:%M:%S.000Z"
        ),
    }
    if file_path.exists():
        if compute_file_stats:
            file_stats = file_path.stat()
            timestamp_str = datetime.datetime.fromtimestamp(
                file_stats.st_ctime, tz=datetime.UTC
            ).strftime("%Y-%m-%dT%H:%M:%S.000Z")
            file_info = {
                **file_info,
                **{
                    "size": file_stats.st_size,
                    "time": timestamp_str,
                    "uid": str(file_stats.st_uid),
                    "gid": str(file_stats.st_gid),
                    "perm": oct(file_stats.st_mode),
                },
            }

        if compute_file_hash:
            file_info["chk"] = _calculate_checksum(file_path, file_hash_algorithm)

    return DataFileListItem(**file_info)


def _build_hash_path(
    *,
    original_file_instance: DataFileListItem,
    dir_path: pathlib.Path,
    hash_file_extension: str,
) -> pathlib.Path:
    "Compose path to the hash file."
    file_stem = pathlib.Path(original_file_instance.path).stem
    return dir_path / pathlib.Path(".".join([file_stem, hash_file_extension]))


def _save_hash_file(
    *,
    original_file_instance: DataFileListItem,
    hash_path: pathlib.Path,
) -> None:
    """Save the hash of the ``original_file_instance``."""
    if original_file_instance.chk is None:
        raise ValueError("Checksum is not provided.")

    hash_path.write_text(original_file_instance.chk)


def create_data_file_list(
    *,
    nexus_file: pathlib.Path,
    done_writing_message_file: pathlib.Path | None = None,
    nexus_structure_file: pathlib.Path | None = None,
    ingestor_directory: pathlib.Path,
    config: FileHandlingOptions,
    source_folder: pathlib.Path | str | None = None,
    logger: logging.Logger,
) -> list[DataFileListItem]:
    """
    Create a list of ``DataFileListItem`` instances for the files provided.

    Params
    ------
    nexus_file:
        Path to the NeXus file.
    done_writing_message_file:
        Path to the "done writing" message file.
    nexus_structure_file:
        Path to the NeXus structure file.
    ingestor_directory:
        Path to the directory where the files will be saved.
    config:
        Configuration related to the file handling.
    logger:
        Logger instance.

    """
    from functools import partial

    single_file_constructor = partial(
        _create_single_data_file_list_item,
        file_hash_algorithm=config.file_hash_algorithm,
        compute_file_stats=config.compute_file_stats,
        compute_file_hash=config.compute_file_hash,
    )

    # Collect the files that will be ingested
    file_list = [nexus_file]
    if done_writing_message_file is not None:
        file_list.append(done_writing_message_file)
    if nexus_structure_file is not None:
        file_list.append(nexus_structure_file)

    # Create the list of the files
    data_file_list = []
    for minimum_file_path in file_list:
        logger.info("Adding file %s to the datafiles list", minimum_file_path)
        new_file_item = single_file_constructor(
            file_path=minimum_file_path,
        )
        data_file_list.append(new_file_item)
        if config.save_file_hash:
            logger.info(
                "Computing hash of the file(%s) from disk...", minimum_file_path
            )
            hash_file_path = _build_hash_path(
                original_file_instance=new_file_item,
                dir_path=ingestor_directory,
                hash_file_extension=config.hash_file_extension,
            )
            logger.info("Saving hash into a file ... %s", hash_file_path)
            _save_hash_file(
                original_file_instance=new_file_item, hash_path=hash_file_path
            )
            data_file_list.append(
                single_file_constructor(
                    file_path=hash_file_path, compute_file_hash=False
                )
            )
        if source_folder and config.file_path_type == "relative":
            for data_file in data_file_list:
                data_file.path = str(
                    pathlib.Path(data_file.path).relative_to(source_folder)
                )

    return data_file_list


def _filter_by_field_type(
    schemas: Iterable[MetadataItem], field_type: str
) -> list[MetadataItem]:
    return [field for field in schemas if field.field_type == field_type]


def _render_variable_as_type(value: str, variable_map: dict, dtype: str) -> Any:
    return convert_to_type(render_variable_value(value, variable_map), dtype)


def _create_scientific_metadata(
    *,
    metadata_schema_id: str,
    sm_schemas: list[MetadataItem],
    variable_map: dict,
) -> dict:
    """Create scientific metadata from the metadata schema configuration.

    Params
    ------
    metadata_schema_id:
        The ID of the metadata schema configuration.
    sm_schemas:
        The scientific metadata schema configuration.
    variable_map:
        The variable map to render the scientific metadata values.

    """
    return {
        # Default field
        "ingestor_metadata_schema_id": {
            "value": metadata_schema_id,
            "unit": "",
            "human_name": "Ingestor metadata schema ID",
            "type": "string",
        },
        **{
            field.machine_name: {
                "value": _render_variable_as_type(
                    field.value, variable_map, field.type
                ),
                "unit": getattr(field, "unit", ""),
                "human_name": getattr(field, "human_name", field.machine_name),
                "type": field.type,
            }
            for field in sm_schemas
        },
    }


def _validate_metadata_schemas(
    metadata_schema: dict[str, MetadataItem],
) -> None:
    invalid_types = [
        field.field_type
        for field in metadata_schema.values()
        if field.field_type not in VALID_METADATA_TYPES
    ]

    if any(invalid_types):
        raise ValueError(
            "Invalid metadata schema types found. Valid types are: ",
            VALID_METADATA_TYPES,
            "Got: ",
            invalid_types,
        )


def create_scicat_dataset_instance(
    *,
    metadata_schema_id: str,  # metadata-schema["id"]
    metadata_schema: dict[str, MetadataItem],  # metadata-schema["schema"]
    variable_map: dict,
    data_file_list: list[DataFileListItem],
    config: DatasetOptions,
    logger: logging.Logger,
) -> ScicatDataset:
    """
    Prepare the ``ScicatDataset`` instance.

    Params
    ------
    metadata_schema:
        Metadata schema.
    variables_values:
        Variables values.
    data_file_list:
        List of the data files.
    config:
        Configuration related to scicat dataset instance.
    logger:
        Logger instance.

    """
    _validate_metadata_schemas(metadata_schema)
    # Create the dataset instance
    scicat_dataset = ScicatDataset(
        size=sum([file.size for file in data_file_list if file.size is not None]),
        numberOfFiles=len(data_file_list),
        isPublished=False,
        scientificMetadata=_create_scientific_metadata(
            metadata_schema_id=metadata_schema_id,
            sm_schemas=_filter_by_field_type(
                metadata_schema.values(), SCIENTIFIC_METADATA_TYPE
            ),  # Scientific metadata schemas
            variable_map=variable_map,
        ),
        **{
            field.machine_name: _render_variable_as_type(
                field.value, variable_map, field.type
            )
            for field in _filter_by_field_type(
                metadata_schema.values(), HIGH_LEVEL_METADATA_TYPE
            )
            # High level schemas
        },
    )

    # Auto generate or assign default values if needed
    if not config.allow_dataset_pid and scicat_dataset.pid:
        logger.info("PID is not allowed in the dataset by configuration.")
        scicat_dataset.pid = None
    elif config.generate_dataset_pid:
        logger.info("Auto generating PID for the dataset based on the configuration.")
        scicat_dataset.pid = uuid.uuid4().hex
    if scicat_dataset.instrumentId is None:
        scicat_dataset.instrumentId = config.default_instrument_id
        logger.info(
            "Instrument ID is not provided. Setting to default value. %s",
            scicat_dataset.instrumentId,
        )
    if scicat_dataset.proposalId is None:
        scicat_dataset.proposalId = config.default_proposal_id
        logger.info(
            "Proposal ID is not provided. Setting to default value. %s",
            scicat_dataset.proposalId,
        )
    if scicat_dataset.ownerGroup is None:
        scicat_dataset.ownerGroup = config.default_owner_group
        logger.info(
            "Owner group is not provided. Setting to default value. %s",
            scicat_dataset.ownerGroup,
        )
    if scicat_dataset.accessGroups is None:
        scicat_dataset.accessGroups = config.default_access_groups
        logger.info(
            "Access group is not provided. Setting to default value. %s",
            scicat_dataset.accessGroups,
        )

    logger.info("Dataset instance is created successfully. %s", scicat_dataset)
    return scicat_dataset


def scicat_dataset_to_dict(dataset: ScicatDataset) -> dict:
    """
    Convert the ``dataset`` to a dictionary.

    It removes the ``None`` values from the dictionary.
    You can add more handlings for specific fields here if needed.

    Params
    ------
    dataset:
        Scicat dataset instance.

    """
    return {k: v for k, v in asdict(dataset).items() if v is not None}


def _define_dataset_source_folder(
        datafilelist: list[DataFileListItem],
        data_file_path: pathlib.Path,
        source_folder_config: str = "common_path"
) -> pathlib.Path | None:
    """
    Return the dataset source folder, which is the common path
    between all the data files associated with the dataset
    """
    import os

    if source_folder_config == "data_file":
        return pathlib.Path(os.path.dirname(data_file_path))
    elif source_folder_config == "common_path":
        return pathlib.Path(os.path.commonpath([item.path for item in datafilelist]))
    else:
        return None

def _path_to_relative(
    datafilelist_item: DataFileListItem,
    dataset_source_folder: pathlib.Path,
    file_path_type: str = "relative"
) -> DataFileListItem:
    """
    Copy the datafiles item and transform the path to the relative path
    to the dataset source folder
    """
    from copy import copy

    origdatablock_datafilelist_item = copy(datafilelist_item)
    if file_path_type == "relative":
        origdatablock_datafilelist_item.path = (
            pathlib.Path(datafilelist_item.path)
            .relative_to(dataset_source_folder)
            .as_posix()
        )
    return origdatablock_datafilelist_item


def _prepare_origdatablock_datafilelist(
    datafiles_list: list[DataFileListItem],
    dataset_source_folder: pathlib.Path,
    file_path_type: str = "relative"
) -> list[DataFileListItem]:
    """
    Prepare the datafiles list for the origdatablock entry in scicat
    That means that the file paths needs to be relative to the dataset source folder
    """
    return [
        _path_to_relative(
            item,
            dataset_source_folder,
            file_path_type
        )
        for item
        in datafiles_list
    ]


def create_origdatablock_instance(
    data_file_list: list[DataFileListItem],
    scicat_dataset: dict,
    config: FileHandlingOptions,
) -> OrigDataBlockInstance:
    origdatablock_datafiles_list = _prepare_origdatablock_datafilelist(
        data_file_list,
        scicat_dataset["sourceFolder"],
        config.file_path_type
    )
    return OrigDataBlockInstance(
        datasetId=scicat_dataset["pid"],
        size=sum([item.size for item in data_file_list if item.size is not None]),
        chkAlg=config.file_hash_algorithm,
        dataFileList=origdatablock_datafiles_list,
        ownerGroup=scicat_dataset["ownerGroup"],
        accessGroups=scicat_dataset["accessGroups"],
    )


def origdatablock_to_dict(origdatablock: OrigDataBlockInstance) -> dict:
    """
    Convert the ``origdatablock`` to a dictionary.

    It removes the ``None`` values from the dictionary.
    You can add more handlings for specific fields here if needed.

    Params
    ------
    origdatablock:
        Origdatablock instance to be sent to scicat backend.

    """
    return {k: v for k, v in asdict(origdatablock).items() if v is not None}<|MERGE_RESOLUTION|>--- conflicted
+++ resolved
@@ -102,9 +102,6 @@
         "join_with_space": lambda value: ", ".join(
             ast.literal_eval(value) if isinstance(value, str) else value
         ),
-<<<<<<< HEAD
-        "evaluate": lambda value: eval(value),
-=======
         # "evaluate": lambda value: ast.literal_eval(value),
         # We are not adding the evaluate function here since
         # ``evaluate`` function should be avoided if possible.
@@ -113,7 +110,6 @@
         # It is better to use the specific converters for the types.
         # However, if it is the only way to go, you can add it here.
         # Please add a comment to explain why it is needed.
->>>>>>> 344362ec
         "filename": lambda value: os.path.basename(value),
         "dirname": lambda value: os.path.dirname(value),
         "dirname-2": lambda value: os.path.dirname(os.path.dirname(value)),
