# SPDX-License-Identifier: BSD-3-Clause
# Copyright (c) 2024 ScicatProject contributors (https://github.com/ScicatProject)
import logging
from collections.abc import Generator

from confluent_kafka import Consumer
from streaming_data_types import deserialise_wrdn
from streaming_data_types.finished_writing_wrdn import (
    FILE_IDENTIFIER as WRDN_FILE_IDENTIFIER,
)
from streaming_data_types.finished_writing_wrdn import WritingFinished

from scicat_configuration import kafkaOptions


def collect_consumer_options(options: kafkaOptions) -> dict:
    """Build a Kafka consumer and configure it according to the ``options``."""
    from dataclasses import asdict

    # Build logger and formatter
    config_dict = {
        key.replace("_", "."): value
        for key, value in asdict(options).items()
        if key not in ("topics", "individual_message_commit")
    }
    config_dict["enable.auto.commit"] = (
        not options.individual_message_commit
    ) and options.enable_auto_commit
    if isinstance(bootstrap_servers := options.bootstrap_servers, list):
        # Convert the list to a comma-separated string
        config_dict["bootstrap.servers"] = ",".join(bootstrap_servers)
    else:
        config_dict["bootstrap.servers"] = bootstrap_servers

    return config_dict


def collect_kafka_topics(options: kafkaOptions) -> list[str]:
    """Return the Kafka topics as a list."""
    if isinstance(options.topics, str):
        return options.topics.split(",")
    elif isinstance(options.topics, list):
        return options.topics
    else:
        raise TypeError("The topics must be a list or a comma-separated string.")


def build_consumer(kafka_options: kafkaOptions, logger: logging.Logger) -> Consumer:
    """Build a Kafka consumer and configure it according to the ``options``."""
    consumer_options = collect_consumer_options(kafka_options)
    logger.info("Connecting to Kafka with the following parameters:")
    logger.info(consumer_options)
    consumer = Consumer(consumer_options)
    if not validate_consumer(consumer, logger):
        return None

    kafka_topics = collect_kafka_topics(kafka_options)
    logger.info(f"Subscribing to the following Kafka topics: {kafka_topics}")
    consumer.subscribe(kafka_topics)
    return Consumer(consumer_options)


def validate_consumer(consumer: Consumer, logger: logging.Logger) -> bool:
    try:
        consumer.list_topics(timeout=1)
    except Exception as err:
        logger.error(
            "Kafka consumer could not be instantiated. "
            f"Error message from kafka thread: \n{err}"
        )
        return False
    else:
        logger.info("Kafka consumer successfully instantiated")
        return True


def _validate_data_type(message_content: bytes, logger: logging.Logger) -> bool:
    logger.info("Data type: %s", (data_type := message_content[4:8]))
    if data_type == WRDN_FILE_IDENTIFIER:
        logger.info("WRDN message received.")
        return True
    else:
        logger.error("Unexpected data type: %s", data_type)
        return False


def _filter_error_encountered(
    wrdn_content: WritingFinished, logger: logging.Logger
) -> WritingFinished | None:
    """Filter out messages with the ``error_encountered`` flag set to True."""
    if wrdn_content.error_encountered:
        logger.error(
            "``error_encountered`` flag True. "
            "Unable to deserialize message. Skipping the message."
        )
        return wrdn_content
    else:
        return None


def _deserialise_wrdn(
    message_content: bytes, logger: logging.Logger
) -> WritingFinished | None:
    if _validate_data_type(message_content, logger):
        logger.info("Deserialising WRDN message")
        wrdn_content: WritingFinished = deserialise_wrdn(message_content)
        logger.info("Deserialised WRDN message: %.5000s", wrdn_content)
        return _filter_error_encountered(wrdn_content, logger)


def wrdn_messages(
    consumer: Consumer, logger: logging.Logger
) -> Generator[WritingFinished | None, None, None]:
    """Wait for a WRDN message and yield it.

    Yield ``None`` if no message is received or an error is encountered.
    """
    while True:
        # The decision to proceed or stop will be done by the caller.
        message = consumer.poll(timeout=1.0)
        if message is None:
            logger.info("Received no messages")
            yield None
        elif message.error():
            logger.error("Consumer error: %s", message.error())
            yield None
        else:
            # retrieve type of message
            message_value = message.value()
            message_type = message_value[4:8]
            logger.info("Received message. Type : %s", message_type)
<<<<<<< HEAD
            if message_value == b"wrdn":
                yield _deserialise_wrdn(message.value(), logger)
=======
            if message_type == b"wrdn":
                yield _deserialise_wrdn(message_value, logger)
>>>>>>> 0cd26008
            else:
                yield None<|MERGE_RESOLUTION|>--- conflicted
+++ resolved
@@ -129,12 +129,7 @@
             message_value = message.value()
             message_type = message_value[4:8]
             logger.info("Received message. Type : %s", message_type)
-<<<<<<< HEAD
-            if message_value == b"wrdn":
-                yield _deserialise_wrdn(message.value(), logger)
-=======
             if message_type == b"wrdn":
                 yield _deserialise_wrdn(message_value, logger)
->>>>>>> 0cd26008
             else:
                 yield None